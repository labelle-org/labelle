# Labelle

[![GitHub Actions (Tests)](https://github.com/labelle-org/labelle/workflows/Tests/badge.svg)](https://github.com/labelle-org/labelle)
[![PyPI version](https://img.shields.io/pypi/v/labelle.svg)](https://pypi.org/project/labelle/)
[![pre-commit.ci status](https://results.pre-commit.ci/badge/github/labelle-org/labelle/main.svg)](https://results.pre-commit.ci/latest/github/labelle-org/labelle/main)

<!-- markdownlint-disable MD033 -->

<p align="center">
  <img src="labelle.png" alt="logo" width="400"></img>
</p>

<!-- markdownlint-enable MD033 -->

## Open-source label printing software

* First version from Sebastian Bronner: <https://sbronner.com/dymoprint.html>
* Cloned to Github and maintained by
  [@computerlyrik](https://github.com/computerlyrik) and later
  [@maresb](https://github.com/maresb): <https://github.com/computerlyrik/dymoprint>
* Migrated to `labelle-org` and maintained by
  [@tomers](https://github.com/tomers), [@maresb](https://github.com/maresb),
  and [@tomek-szczesny](https://github.com/tomek-szczesny):
  <https://github.com/labelle-org/labelle>

## Features

* Text printing
* QR code printing
* Barcode printing
* Image printing
* Combinations of the above
* GUI Application based on PyQt6
* Windows support by setting the driver to WinUSB using [Zadig](https://zadig.akeo.ie/)

### Supported devices

* DYMO LabelManager PC
* DYMO LabelPoint 350
* DYMO LabelManager 280
* DYMO LabelManager 420P
* DYMO LabelManager Wireless PnP

Labelle is not affiliated with DYMO. Please see the [disclaimer](#disclaimers) below.

For more information about experimental device support, see [#4](https://github.com/labelle-org/labelle/issues/4).

If you have a device or tape size that we do not yet support, the first step is
to try and get it to print. In some cases this is as simple as
[adding the device id](src/labelle/lib/constants.py). Once you can print,
you can help us determine the print head size and margins for your tape sizes
by following [these instructions](doc/margin-calibration-howto.md).

## Installation

It is recommended to install Labelle with
[pipx](https://pypa.github.io/pipx/) so that it runs in an isolated virtual
environment:

```bash
pipx install labelle
```

In case pipx is not already installed, it can be installed on Ubuntu/Debian with

```bash
sudo apt-get install pipx
```

or on Arch with

```bash
sudo pacman -S python-pipx
```

<<<<<<< HEAD
You will also need the USB development libraries; on Ubuntu/Debian, install
with
=======
In case the USB development libraries are not already installed, you may see an
error like

```python
DeviceManagerError: Failed scanning devices: No backend available
```

To fix this, on Ubuntu/Debian, install with
>>>>>>> 5eea3461

```bash
sudo apt-get  --no-install-recommends install libusb-1.0-0
```

By default, users don't have permission to access generic USB devices, so you will
need to add a rule. The first time you run `labelle`, it will give instructions
about how to do this:

<!-- markdownlint-disable MD013 -->

```bash
$ labelle "Hello world"
...
You do not have sufficient access to the device. You probably want to add the a udev rule in /etc/udev/rules.d with the following command:

  echo 'ACTION=="add", SUBSYSTEMS=="usb", ATTRS{idVendor}=="0922", ATTRS{idProduct}=="1001", MODE="0666"' | sudo tee /etc/udev/rules.d/91-labelle-1001.rules
...
```

<!-- markdownlint-enable MD013 -->

## Interference from CUPS

Sometimes, the CUPS printing system will attempt to communicate with the label
maker, causing interference with Labelle.  This commonly causes overflow errors.
If you don't otherwise have a USB printer, you can disable CUPS attempting this
with:

```bash
sudo touch /etc/udev/rules.d/70-printers.rules
```

## Testing experimental features

To install a test branch, by GitHub user `ghuser` for the branch `branchname`, run

```bash
pipx install --force git+https://github.com/ghuser/labelle@branchname
```

To revert back to the release version, run

```bash
pipx install --force labelle
```

To install a particular release version, specify `labelle==x.y.z` in place of
`labelle` in the above command.

## Development and code style

To install for development, fork and clone this repository, and run (ideally
within a venv):

```bash
pip install --editable .
```

This project uses [pre-commit](https://pre-commit.com/) to run some checks
before committing.
After installing the `pre-commit` executable, please run

```bash
pre-commit install
```

## Font management

Default fonts are managed via [labelle.ini](labelle.ini).
This should be placed in your config folder (normally `~/.config`).
An example file is provided here.

For my Arch-Linux System, fonts are located at e.g.

```bash
/usr/share/fonts/TTF/DejaVuSerif.ttf
```

It is also possible to Download a font from
<http://font.ubuntu.com/> and use it.

For font discovery, Labelle contains code excerpts from
[`matplotlib`](https://github.com/matplotlib/matplotlib/).
See [here](vendoring/README.md) for more information and
[LICENSE](src/labelle/_vendor/matplotlib/LICENSE) for the license.

Labelle includes the Carlito font, licensed under the
[SIL Open Font License](src/labelle/resources/fonts/LICENSE).

## Modes

### Print text

```labelle MyText```

Multilines will be generated on whitespace

```labelle MyLine MySecondLine # Will print two Lines```

If you want whitespaces just enclose in " "

```labelle "prints a single line"```

### Print QRCodes and Barcodes

```labelle --help```

### Print Codes and Text

Just add a text after your qr or barcode text

```labelle -qr "QR Content" "Cleartext printed"```

### Picture printing

Any picture with JPEG standard may be printed. Beware it will be downsized to tape.

```labelle -p mypic.jpg ""```

Take care of the trailing "" - you may enter text here which gets printed in
front of the image

### More control with batch mode

When run with `--batch`, labelle gives you more control over the output.  As the
UI does, this mode allows multiple blocks of each type.  `--batch` reads from
stdin.  Each line must begin with a command, a colon, and then details.  The
commands are:

* `LABELLE-LABEL-SPEC-VERSION:1` must be the first line.
* `TEXT`: Starts a new text block.  Any previous text lines will be printed
  first.
* `NEWLINE`: Adds an additional line to the current block of text or QR. Used to
  create multiline blocks.
* `QR`: Creates a QR code block

For instance, this input:

```text
LABELLE-LABEL-SPEC-VERSION:1
TEXT:FD12
NEWLINE:2013
QR:1234
TEXT:BIG
TEXT:LINE1
NEWLINE:LINE2
QR:12345
```

Creates a label with:

* A 2-line text block (first line `FD12`, second line `2013`)
* Then, a QR code for 1234
* Then, a line-line text block with the text `BIG`
* Then, another 2-line text block
* Finally, a QR code

Which looks like this:

![Batch mode example](doc/batch-example.png)

## GUI

### Run Labelle GUI

```labelle-gui```

### GUI App Features

* Live preview
* margin settings
* type size selector
* visualization of tape color schema
* the ability to freely arrange the content using the "Node" list
  * Text Node:
    * payload text - can be multi-line
    * font selector
    * font scaling - the percentage of line-height
    * frame border width steering
  * Qr Node:
    * payload text
  * BarCode Node:
    * payload text
    * codding selector
  * Image Node:
    * path to file

Nodes can be freely arranged, simply drag&drop rows on the list.
To add or delete the node from the label - right-click on the list and select
the action from the context menu. To print - click the print button.

### Example

Example 1: multiple text + QR code

![alt](doc/Labelle_example_1.png)

Example 2: two images + text with frame, white on red

![alt](doc/Labelle_example_2.png)

Example 3: barcode with text, text, image

![alt](doc/Labelle_example_3.png)

## About the name

The name "Labelle" is a multilingual pun by [@claui](https://github.com/computerlyrik/dymoprint/issues/114#issuecomment-1978982019).

<!-- markdownlint-disable MD013 -->

| Language | Word/Interpretation   | Meaning           | Pronunciation (IPA) | Simplified Phonetic Spelling |
|----------|-----------------------|-------------------|---------------------|------------------------------|
| English  | Label                 | A printed sticker | /ˈleɪbəl/           | LAY-buhl                     |
| French   | La belle              | The beautiful     | /la bɛl/            | lah BEL                      |
| German   | Libelle (sounds like) | Dragonfly         | /liˈbɛlə/           | lee-BELL-uh                  |

<!-- markdownlint-enable MD013 -->

## Disclaimers

* This software is provided as-is, without any warranty. Please see [LICENSE](LICENSE)
  for details.
* Labelle is not affiliated, associated, authorized, endorsed by, or in any way
  officially connected with DYMO, or any of its subsidiaries or its affiliates.
  The official DYMO website can be found at [www.dymo.com](https://www.dymo.com).
  The name DYMO®, as well as related names, marks, emblems, and images, are registered
  trademarks of their respective owners. Currently, Labelle software is designed
  to support certain devices manufactured by DYMO; however, no endorsement or
  partnership is implied.<|MERGE_RESOLUTION|>--- conflicted
+++ resolved
@@ -73,10 +73,6 @@
 sudo pacman -S python-pipx
 ```
 
-<<<<<<< HEAD
-You will also need the USB development libraries; on Ubuntu/Debian, install
-with
-=======
 In case the USB development libraries are not already installed, you may see an
 error like
 
@@ -85,7 +81,6 @@
 ```
 
 To fix this, on Ubuntu/Debian, install with
->>>>>>> 5eea3461
 
 ```bash
 sudo apt-get  --no-install-recommends install libusb-1.0-0
